--- conflicted
+++ resolved
@@ -374,30 +374,7 @@
 /// Commonly used features of pros-rs.
 /// This module is meant to be glob imported.
 pub mod prelude {
-<<<<<<< HEAD
-    pub use crate::{async_robot, sync_robot};
-    pub use crate::{AsyncRobot, SyncRobot};
-
     // Import Box from alloc so that it can be used in async_trait!
-    pub use crate::{async_trait, os_task_local};
-    pub use alloc::boxed::Box;
-
-    pub use crate::async_runtime::*;
-    pub use crate::controller::*;
-    pub use crate::error::PortError;
-    pub use crate::io::{dbg, eprint, eprintln, print, println, BufRead, Read, Seek, Write};
-    pub use crate::lcd::{buttons::Button, llemu_print, llemu_println, LcdError};
-    pub use crate::link::*;
-    pub use crate::motor::*;
-    pub use crate::pid::*;
-    pub use crate::position::*;
-    pub use crate::sensors::distance::*;
-    pub use crate::sensors::gps::*;
-    pub use crate::sensors::imu::*;
-    pub use crate::sensors::rotation::*;
-    pub use crate::sensors::vision::*;
-    pub use crate::task::{sleep, spawn};
-=======
     pub use alloc::boxed::Box;
 
     pub use crate::{
@@ -405,17 +382,17 @@
         async_runtime::*,
         controller::*,
         error::PortError,
-        lcd::{buttons::Button, LcdError},
+        lcd::{buttons::Button, llemu_print, llemu_println, LcdError},
         link::*,
         motor::*,
         pid::*,
         position::*,
         sensors::{distance::*, gps::*, imu::*, optical::*, rotation::*, vision::*},
         sync_robot,
+        io::{dbg, eprint, eprintln, print, println, BufRead, Read, Seek, Write},
         task::{sleep, spawn},
         AsyncRobot, SyncRobot,
     };
-    // Import Box from alloc so that it can be used in async_trait!
-    pub use crate::{os_task_local, print, println};
->>>>>>> 152c9a04
+    
+    pub use crate::os_task_local;
 }